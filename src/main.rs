--- conflicted
+++ resolved
@@ -1,8 +1,4 @@
-<<<<<<< HEAD
-use eyre::{Result, WrapErr, bail, eyre};
-=======
-use eyre::{Result, eyre};
->>>>>>> 2278a64a
+use eyre::{Result, WrapErr, eyre};
 use std::sync::{Arc, Mutex};
 use std::time::Duration;
 use std::{
